"""Constants and configuration."""
from pathlib import Path

VERSION = "0.1.0"
ROOT_DIR = Path(__file__).parent.parent.resolve()

<<<<<<< HEAD
# Load version
with ROOT_DIR.joinpath("pyproject.toml").open("rb") as fread:
    _data = tomllib.load(fread)
    VERSION = _data["tool"]["poetry"]["version"]

=======
>>>>>>> 86a163e1
# Directory definitions
ITEM_DIR = ROOT_DIR / "items"
SOCKET_DIR = ROOT_DIR / "socket"
TEMPLATES_DIR = ROOT_DIR / "templates"

DATA_DIR = ROOT_DIR / "data"
QUEUE_DIR = DATA_DIR / "queue"
ERROR_DIR = DATA_DIR / "errors"
DONE_DIR = DATA_DIR / "done"
LOG_DIR = DATA_DIR / "logs"
RESULT_DIR = DATA_DIR / "results"

# Maximum size of an item image for comparison
# (might differ from artwork found on wiki)
ITEM_MAX_SIZE: tuple[int, int] = (104, 208)

# If enabled, the Matcher object will gather debug data for later use
DEBUG: bool = True

# Allow screenshots that are not 1920x1080px, it will reduce accuracy
# Default: False
OPT_ALLOW_NON_FULLHD: bool = True

# Enable item name matching for identified items
# Default: True
OPT_FIND_ITEM_BY_NAME: bool = True

# Ignore non-global drops, i.e. boss drops, metamorph drops, etc.
# Default: True
OPT_IGNORE_NON_GLOBAL_ITEMS: bool = True

# Raise an exception if the parsed item name cannot be found in the DB
# WARNING: This is a debugging tool that should be False in production
# Default: False
OPT_FIND_BY_NAME_RAISE: bool = False<|MERGE_RESOLUTION|>--- conflicted
+++ resolved
@@ -4,14 +4,6 @@
 VERSION = "0.1.0"
 ROOT_DIR = Path(__file__).parent.parent.resolve()
 
-<<<<<<< HEAD
-# Load version
-with ROOT_DIR.joinpath("pyproject.toml").open("rb") as fread:
-    _data = tomllib.load(fread)
-    VERSION = _data["tool"]["poetry"]["version"]
-
-=======
->>>>>>> 86a163e1
 # Directory definitions
 ITEM_DIR = ROOT_DIR / "items"
 SOCKET_DIR = ROOT_DIR / "socket"
