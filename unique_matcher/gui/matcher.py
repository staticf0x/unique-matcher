import os
import shutil

from loguru import logger
from PySide6.QtCore import Property, QObject, QTimer, Signal, Slot

from unique_matcher.constants import DONE_DIR, ERROR_DIR, QUEUE_DIR
from unique_matcher.gui.results import ResultFile
from unique_matcher.matcher.exceptions import BaseUMError
from unique_matcher.matcher.matcher import Matcher


class QmlMatcher(QObject):
    """Matcher for use in QML."""

    items_changed = Signal()
    queue_length_changed = Signal()
    processed_length_changed = Signal()
    errors_length_changed = Signal()

    newResult = Signal(dict)

    def __init__(self) -> None:
        # Matcher needs to be initiated before the whole QObject,
        # because the QML object try to access it on launch already
        self.matcher = Matcher()

        QObject.__init__(self)

        self._results = []
        self.result_file = ResultFile()
        self.result_file.new()

        self.timer = QTimer()
        self.timer.timeout.connect(self.process_next)
        self.timer.setInterval(250)
        self.timer.start()

<<<<<<< HEAD
        # Create all working dirs
        for path in [DONE_DIR, ERROR_DIR, QUEUE_DIR, LOG_DIR]:
            path.mkdir(exist_ok=True, parents=True)

=======
>>>>>>> 86a163e1
    @Property("int", notify=items_changed)
    def items(self) -> int:
        """Return the number of items in the DB."""
        return len(self.matcher.item_loader.items)

    @Property(int, notify=queue_length_changed)
    def queue_length(self) -> int:
        """Return the size of the queue."""
        return len(os.listdir(QUEUE_DIR))

    @Property(int, notify=processed_length_changed)
    def processed_length(self) -> int:
        """Return the number of processed screenshots."""
        return len(os.listdir(DONE_DIR))

    @Property(int, notify=errors_length_changed)
    def errors_length(self) -> int:
        """Return the number of errors."""
        return len(os.listdir(ERROR_DIR))

    @Slot()
    def process_next(self) -> None:
        """Process one screenshot."""
        if self.queue_length == 0:
            return

        file = os.listdir(QUEUE_DIR)[0]

        try:
            result = self.matcher.find_item(QUEUE_DIR / file)

            self.result_file.add(result)

            self._results.append(result)  # This is used for export
            self.newResult.emit(
                {
                    "item": result.item.name,
                    "base": result.item.base,
                    "matched_by": str(result.matched_by),
                }
            )

            shutil.move(QUEUE_DIR / file, DONE_DIR / file)
            self.processed_length_changed.emit()
        except BaseUMError as e:
            shutil.move(QUEUE_DIR / file, ERROR_DIR / file)
            self.errors_length_changed.emit()
            logger.exception("Error during processing: {}", str(e))

        self.queue_length_changed.emit()

    @Slot()
    def snapshot(self) -> None:
        """Create a new snapshot."""
        self.result_file.snapshot()<|MERGE_RESOLUTION|>--- conflicted
+++ resolved
@@ -36,13 +36,10 @@
         self.timer.setInterval(250)
         self.timer.start()
 
-<<<<<<< HEAD
         # Create all working dirs
         for path in [DONE_DIR, ERROR_DIR, QUEUE_DIR, LOG_DIR]:
             path.mkdir(exist_ok=True, parents=True)
 
-=======
->>>>>>> 86a163e1
     @Property("int", notify=items_changed)
     def items(self) -> int:
         """Return the number of items in the DB."""
